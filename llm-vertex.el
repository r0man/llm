;;; llm-vertex.el --- LLM implementation of Google Cloud Vertex AI -*- lexical-binding: t; package-lint-main-file: "llm.el"; -*-

;; Copyright (c) 2023  Free Foundation Software, Inc.

;; Author: Andrew Hyatt <ahyatt@gmail.com>
;; Homepage: https://github.com/ahyatt/llm
;; SPDX-License-Identifier: GPL-3.0-or-later
;;
;; This program is free software; you can redistribute it and/or
;; modify it under the terms of the GNU General Public License as
;; published by the Free Software Foundation; either version 3 of the
;; License, or (at your option) any later version.
;;
;; This program is distributed in the hope that it will be useful, but
;; WITHOUT ANY WARRANTY; without even the implied warranty of
;; MERCHANTABILITY or FITNESS FOR A PARTICULAR PURPOSE.  See the GNU
;; General Public License for more details.
;;
;; You should have received a copy of the GNU General Public License
;; along with GNU Emacs.  If not, see <http://www.gnu.org/licenses/>.

;;; Commentary:
;; This file implements the llm functionality defined in llm.el, for Google
;; Cloud Vertex AI.

(require 'cl-lib)
(require 'llm)
(require 'llm-request-plz)
(require 'llm-provider-utils)
(require 'json)

(defgroup llm-vertex nil
  "LLM implementation for Google Cloud Vertex AI."
  :group 'llm)

(defcustom llm-vertex-gcloud-binary "gcloud"
  "The executable to use for the gcloud binary.
If the binary is not in the PATH, the full path must be specified."
  :type 'file
  :group 'llm-vertex)

(defcustom llm-vertex-gcloud-region "us-central1"
  "The gcloud region to use to connect to Vertex AI."
  :type 'string
  :group 'llm-vertex)

(defcustom llm-vertex-example-prelude "Examples of how you should respond follow."
  "The prelude to use for examples in Vertex chat prompts.
This is only used for streaming calls."
  :type 'string
  :group 'llm-vertex)

(defcustom llm-vertex-default-max-output-tokens 500
  "The default maximum number of tokens to ask for.
This is only used when setting the maximum tokens is required,
and there is no default. The maximum value possible here is 2049."
  :type 'integer
  :group 'llm-vertex)

(defcustom llm-vertex-default-chat-model "gemini-pro"
  "The default model to ask for.
This should almost certainly be a chat model, other models are
for more specialized uses."
  :type 'string
  :group 'llm-vertex)

(cl-defstruct (llm-google (:include llm-standard-full-provider))
  "A base class for functionality that is common to both Vertex and
Gemini.")

(cl-defstruct (llm-vertex (:include llm-google))
  "A struct representing a Vertex AI client.

KEY is the temporary API key for the Vertex AI. It is required to
be populated before any call.

CHAT-MODEL is the name of the chat model to use. If unset, will use a reasonable default.

EMBEDDING-MODEL is the name of the embedding model to use. If unset, will use a reasonable default.

KEY-GENTIME keeps track of when the key was generated, because the key must be regenerated every hour."
  key
  project
  embedding-model
  (chat-model llm-vertex-default-chat-model)
  key-gentime)

;; API reference: https://cloud.google.com/vertex-ai/docs/generative-ai/multimodal/send-chat-prompts-gemini#gemini-chat-samples-drest

(cl-defmethod llm-provider-request-prelude ((provider llm-vertex))
  "Refresh the key in the vertex PROVIDER, if needed."
  (unless (and (llm-vertex-key provider)
               (> (* 60 60)
                  (float-time (time-subtract (current-time) (or (llm-vertex-key-gentime provider) 0)))))
    (let ((result (string-trim (shell-command-to-string (concat llm-vertex-gcloud-binary " auth print-access-token")))))
      (when (string-match-p "ERROR" result)
        (error "Could not refresh gcloud access token, received the following error: %s" result))
      ;; We need to make this unibyte, or else it doesn't causes problems when
      ;; the user is using multibyte strings.
      (setf (llm-vertex-key provider) (encode-coding-string result 'utf-8)))
    (setf (llm-vertex-key-gentime provider) (current-time))))

(cl-defmethod llm-nonfree-message-info ((_ llm-vertex))
  "https://policies.google.com/terms/generative-ai")

(cl-defmethod llm-provider-embedding-url ((provider llm-vertex))
  (format "https://%s-aiplatform.googleapis.com/v1/projects/%s/locations/%s/publishers/google/models/%s:predict"
          llm-vertex-gcloud-region
          (llm-vertex-project provider)
          llm-vertex-gcloud-region
          (or (llm-vertex-embedding-model provider) "textembedding-gecko")))

(cl-defmethod llm-provider-embedding-extract-result ((_ llm-vertex) response)
  (assoc-default 'values (assoc-default 'embeddings (aref (assoc-default 'predictions response) 0))))

(cl-defmethod llm-provider-embedding-extract-error ((provider llm-google) err-response)
  (llm-provider-chat-extract-error provider err-response))

(cl-defmethod llm-provider-chat-extract-error ((_ llm-google) err-response)
  (when-let ((err (assoc-default 'error err-response)))
    (format "Problem calling GCloud Vertex AI: status: %s message: %s"
            (assoc-default 'code err)
            (assoc-default 'message err))))

<<<<<<< HEAD
(defun llm-vertex--handle-response (response extractor)
  "If RESPONSE is an errorp, throw it, else call EXTRACTOR."
  (if (assoc 'error response)
      (error (llm-vertex--error-message response))
    (funcall extractor response)))

(cl-defmethod llm-embedding-async ((provider llm-vertex) string vector-callback error-callback)
  (llm-vertex-refresh-key provider)
  (let ((buf (current-buffer)))
    (llm-request-plz-async
     (llm-vertex--embedding-url provider)
     :headers `(("Authorization" . ,(format "Bearer %s" (llm-vertex-key provider))))
     :data `(("instances" . [(("content" . ,string))]))
     :on-success (lambda (data)
                   (llm-request-callback-in-buffer
                    buf vector-callback (llm-vertex--embedding-extract-response data)))
     :on-error (lambda (_ data)
                 (llm-request-callback-in-buffer
                  buf error-callback
                  'error (llm-vertex--error-message data))))))

(cl-defmethod llm-embedding ((provider llm-vertex) string)
  (llm-vertex-refresh-key provider)
  (llm-vertex--handle-response
   (llm-request-plz-sync (llm-vertex--embedding-url provider)
                         :headers `(("Authorization" . ,(format "Bearer %s" (llm-vertex-key provider))))
                         :data `(("instances" . [(("content" . ,string))])))
   #'llm-vertex--embedding-extract-response))

(defun llm-vertex--get-chat-response (response)
  "Return the actual response from the RESPONSE struct returned.
This handles different kinds of models."
=======
(cl-defmethod llm-provider-embedding-request ((provider llm-vertex) string)
  `(("instances" . [(("content" . ,string))])))

(cl-defmethod llm-provider-headers ((provider llm-vertex))
  `(("Authorization" . ,(format "Bearer %s" (llm-vertex-key provider)))))

(cl-defmethod llm-provider-chat-extract-result ((_ llm-google) response)
>>>>>>> a090d3bd
  (pcase (type-of response)
    ('vector (when (> (length response) 0)
               (let ((parts (mapcar #'llm-provider-chat-extract-response response)))
                 (if (stringp (car parts))
                     (mapconcat #'identity parts "")
                   (car parts)))))
    ('cons (if (assoc-default 'candidates response)
               (let ((parts (assoc-default
                             'parts
                             (assoc-default 'content
                                            (aref (assoc-default 'candidates response) 0)))))
                 (when parts
                   (assoc-default 'text (aref parts 0))))
             "NOTE: No response was sent back by the LLM, the prompt may have violated safety checks."))))

<<<<<<< HEAD
(defun llm-vertex--chat-request (prompt)
  "Return an alist with chat input for the streaming API.
PROMPT contains the input to the call to the chat API."
=======
(cl-defmethod llm-provider-extract-function-calls ((provider llm-google) response)
  (if (vectorp response)
      (llm-provider-extract-function-calls provider (aref response 0))
    (mapcar (lambda (call)
              (make-llm-provider-utils-function-call
               :name (assoc-default 'name call)
               :args (assoc-default 'args call)))
            (mapcan (lambda (maybe-call)
                      (when-let ((fc (assoc-default 'functionCall maybe-call)))
			(list fc)))
                    (assoc-default
                     'parts (assoc-default
                             'content
                             (aref (assoc-default 'candidates response) 0)))))))

(cl-defmethod llm-provider-extract-streamed-function-calls ((provider llm-google) response)
  (llm-provider-extract-function-calls provider (json-read-from-string response)))

(cl-defmethod llm-provider-extract-partial-response ((_ llm-google) response)
  "Return the partial response from as much of RESPONSE as we can parse."
  (with-temp-buffer
    (insert response)
    (let ((result ""))
      ;; We just will parse every line that is "text": "..." and concatenate them.   
      (save-excursion
        (goto-char (point-min))
        (while (re-search-forward (rx (seq (literal "\"text\": ")
                                           (group-n 1 ?\" (* any) ?\") line-end)) nil t)
          (setq result (concat result (json-read-from-string (match-string 1))))))
      result)))

(cl-defmethod llm-provider-chat-request ((_ llm-google) prompt _)
>>>>>>> a090d3bd
  (llm-provider-utils-combine-to-user-prompt prompt llm-vertex-example-prelude)
  (append
   `((contents
      .
      ,(mapcar (lambda (interaction)
                 `((role . ,(pcase (llm-chat-prompt-interaction-role interaction)
                              ('user "user")
                              ('assistant "model")
                              ('function "function")))
                   (parts .
                          ,(if (and (not (equal (llm-chat-prompt-interaction-role interaction)
                                                'function))
                                    (stringp (llm-chat-prompt-interaction-content interaction)))
                               `(((text . ,(llm-chat-prompt-interaction-content
                                           interaction))))
                             (if (eq 'function
                                     (llm-chat-prompt-interaction-role interaction))
                                 (let ((fc (llm-chat-prompt-interaction-function-call-result interaction)))
                                   `(((functionResponse
                                       .
                                       ((name . ,(llm-chat-prompt-function-call-result-function-name fc))
                                        (response
                                         .
                                         ((name . ,(llm-chat-prompt-function-call-result-function-name fc))
                                          (content . ,(llm-chat-prompt-function-call-result-result fc)))))))))
                               (llm-chat-prompt-interaction-content interaction))))))
               (llm-chat-prompt-interactions prompt))))
   (when (llm-chat-prompt-functions prompt)
     ;; Although Gemini claims to be compatible with Open AI's function declaration,
     ;; it's only somewhat compatible.
     `(("tools" .
        ,(mapcar (lambda (tool)
                   `((function_declarations . (((name . ,(llm-function-call-name tool))
                                                (description . ,(llm-function-call-description tool))
                                                (parameters
                                                 .
                                                 ,(llm-provider-utils-openai-arguments
                                                   (llm-function-call-args tool))))))))
                           (llm-chat-prompt-functions prompt)))))
   (llm-vertex--chat-parameters prompt)))

(defun llm-vertex--chat-parameters (prompt)
  "From PROMPT, create the parameters section.
Return value is a cons for adding to an alist, unless there is
nothing to add, in which case it is nil."
  (let ((params-alist))
    (when (llm-chat-prompt-temperature prompt)
            (push `(temperature . ,(llm-chat-prompt-temperature prompt))
                  params-alist))
    (when (llm-chat-prompt-max-tokens prompt)
      (push `(maxOutputTokens . ,(llm-chat-prompt-max-tokens prompt)) params-alist))
    (when params-alist
      `((generation_config . ,params-alist)))))

(cl-defmethod llm-provider-populate-function-calls ((_ llm-vertex) prompt calls)
  (llm-provider-utils-append-to-prompt
   prompt
   ;; For Vertex there is just going to be one call
   (mapcar (lambda (fc)
             `((functionCall
                .
                ((name . ,(llm-provider-utils-function-call-name fc))
                 (args . ,(llm-provider-utils-function-call-args fc))))))
           calls)))

<<<<<<< HEAD
(defun llm-vertex--process-and-return (provider prompt response &optional error-callback)
  "Process RESPONSE from the PROVIDER.

This returns the response to be given to the client.

Any functions will be executed.

The response will be added to PROMPT.

Provider is the llm provider, for logging purposes.

ERROR-CALLBACK is called when an error is detected."
  (if (and (consp response)
           (assoc-default 'error response))
      (progn
        (when error-callback
          (funcall error-callback 'error (llm-vertex--error-message response)))
        response))
  (let ((return-val
         (llm-provider-utils-process-result
          provider prompt
          (llm-vertex--normalize-function-calls response))))
    return-val))

=======
>>>>>>> a090d3bd
(defun llm-vertex--chat-url (provider &optional streaming)
"Return the correct url to use for PROVIDER.
If STREAMING is non-nil, use the URL for the streaming API."
  (format "https://%s-aiplatform.googleapis.com/v1/projects/%s/locations/%s/publishers/google/models/%s:%s"
          llm-vertex-gcloud-region
          (llm-vertex-project provider)
          llm-vertex-gcloud-region
          (llm-vertex-chat-model provider)
          (if streaming "streamGenerateContent" "generateContent")))

<<<<<<< HEAD
;; API reference: https://cloud.google.com/vertex-ai/docs/generative-ai/multimodal/send-chat-prompts-gemini#gemini-chat-samples-drest
(cl-defmethod llm-chat ((provider llm-vertex) prompt)
  ;; Gemini just has a streaming response, but we can just call it synchronously.
  (llm-vertex-refresh-key provider)
  (llm-vertex--process-and-return
   provider prompt
   (llm-vertex--get-chat-response
    (llm-request-plz-sync (llm-vertex--chat-url provider)
                          :headers `(("Authorization" . ,(format "Bearer %s" (llm-vertex-key provider))))
                          :data (llm-vertex--chat-request prompt)))))

(cl-defmethod llm-chat-async ((provider llm-vertex) prompt response-callback error-callback)
  (llm-vertex-refresh-key provider)
  (let ((buf (current-buffer)))
    (llm-request-plz-async
     (llm-vertex--chat-url provider)
     :headers `(("Authorization" . ,(format "Bearer %s" (llm-vertex-key provider))))
     :data (llm-vertex--chat-request prompt)
     :on-success (lambda (data)
                   (llm-request-callback-in-buffer
                    buf response-callback
                    (llm-vertex--process-and-return
                     provider prompt (llm-vertex--get-chat-response data))))
     :on-error (lambda (_ data)
                 (llm-request-callback-in-buffer buf error-callback 'error
                                                 (llm-vertex--error-message data))))))

(cl-defmethod llm-chat-streaming ((provider llm-vertex) prompt partial-callback response-callback error-callback)
  (llm-vertex-refresh-key provider)
  (let ((buf (current-buffer))
        (streamed-text "")
        (function-call nil))
    (llm-request-plz-json-array
     (llm-vertex--chat-url provider t)
     :headers `(("Authorization" . ,(format "Bearer %s" (llm-vertex-key provider))))
     :data (llm-vertex--chat-request prompt)
     :on-element (lambda (element)
                   (if (alist-get 'error element)
                       (llm-request-callback-in-buffer buf error-callback 'error
                                                       (llm-vertex--error-message element))
                     (when-let ((response (llm-vertex--get-chat-response element)))
                       (if (stringp response)
                           (when (> (length response) 0)
                             (setq streamed-text (concat streamed-text response))
                             (llm-request-callback-in-buffer buf partial-callback streamed-text))
                         (setq function-call response)))))
     :on-success (lambda (data)
                   (llm-request-callback-in-buffer
                    buf response-callback
                    (llm-vertex--process-and-return
                     provider prompt (or function-call
                                         (if (> (length streamed-text) 0)
                                             streamed-text
                                           (llm-vertex--get-chat-response data))))))
     :on-error (lambda (_ data)
                 (llm-request-callback-in-buffer buf error-callback 'error
                                                 (llm-vertex--error-message data))))))
=======
(cl-defmethod llm-provider-chat-url ((provider llm-vertex))
  (llm-vertex--chat-url provider))

(cl-defmethod llm-provider-chat-streaming-url ((provider llm-vertex))
  (llm-vertex--chat-url provider t))
>>>>>>> a090d3bd

;; Token counts
;; https://cloud.google.com/vertex-ai/docs/generative-ai/get-token-count

(defun llm-vertex--to-count-token-request (request)
  "Return a version of REQUEST that is suitable for counting tokens."
  (seq-filter (lambda (c) (and (not (equal (car c) "parameters"))
                               (not (eq (car c) 'parameters)))) request))

(defun llm-vertex--count-tokens-extract-response (response)
  "Extract the token count from the response."
  (assoc-default 'totalTokens response))

(cl-defgeneric llm-google-count-tokens-url (provider)
  "The URL for PROVIDER to count tokens.")

(cl-defmethod llm-google-count-tokens-url ((provider llm-vertex))
  (format "https://%s-aiplatform.googleapis.com/v1beta1/projects/%s/locations/%s/publishers/google/models/%s:countTokens"
          llm-vertex-gcloud-region
          (llm-vertex-project provider)
          llm-vertex-gcloud-region
          (llm-vertex-chat-model provider)))

(cl-defmethod llm-count-tokens ((provider llm-google) string)
  (llm-provider-request-prelude provider)
  (let ((response (llm-request-sync 
                   (llm-google-count-tokens-url provider)
                   :headers (llm-provider-headers provider)
                   :data (llm-vertex--to-count-token-request
                          (llm-provider-chat-request
                           provider
                           (llm-make-simple-chat-prompt string)
                           nil)))))
    (when-let ((err (llm-provider-chat-extract-error provider response)))
      (error err))
    (llm-vertex--count-tokens-extract-response response)))

(cl-defmethod llm-name ((_ llm-vertex))
  "Gemini")

(defun llm-vertex--chat-token-limit (model)
  "Get token limit for MODEL."
  (cond ((equal "gemini-pro" model) 30720)
        ((equal "gemini-pro-vision" model) 12288)
        ;; This shouldn't happen unless there's a new model, which could be a
        ;; smaller or larger model. We'll play it safe and choose a reasonable
        ;; number.
        (t 4096)))

(cl-defmethod llm-chat-token-limit ((provider llm-vertex))
  (llm-vertex--chat-token-limit (llm-vertex-chat-model provider)))

(cl-defmethod llm-capabilities ((_ llm-vertex))
  (list 'streaming 'embeddings 'function-calls))

(provide 'llm-vertex)

;;; llm-vertex.el ends here<|MERGE_RESOLUTION|>--- conflicted
+++ resolved
@@ -122,40 +122,6 @@
             (assoc-default 'code err)
             (assoc-default 'message err))))
 
-<<<<<<< HEAD
-(defun llm-vertex--handle-response (response extractor)
-  "If RESPONSE is an errorp, throw it, else call EXTRACTOR."
-  (if (assoc 'error response)
-      (error (llm-vertex--error-message response))
-    (funcall extractor response)))
-
-(cl-defmethod llm-embedding-async ((provider llm-vertex) string vector-callback error-callback)
-  (llm-vertex-refresh-key provider)
-  (let ((buf (current-buffer)))
-    (llm-request-plz-async
-     (llm-vertex--embedding-url provider)
-     :headers `(("Authorization" . ,(format "Bearer %s" (llm-vertex-key provider))))
-     :data `(("instances" . [(("content" . ,string))]))
-     :on-success (lambda (data)
-                   (llm-request-callback-in-buffer
-                    buf vector-callback (llm-vertex--embedding-extract-response data)))
-     :on-error (lambda (_ data)
-                 (llm-request-callback-in-buffer
-                  buf error-callback
-                  'error (llm-vertex--error-message data))))))
-
-(cl-defmethod llm-embedding ((provider llm-vertex) string)
-  (llm-vertex-refresh-key provider)
-  (llm-vertex--handle-response
-   (llm-request-plz-sync (llm-vertex--embedding-url provider)
-                         :headers `(("Authorization" . ,(format "Bearer %s" (llm-vertex-key provider))))
-                         :data `(("instances" . [(("content" . ,string))])))
-   #'llm-vertex--embedding-extract-response))
-
-(defun llm-vertex--get-chat-response (response)
-  "Return the actual response from the RESPONSE struct returned.
-This handles different kinds of models."
-=======
 (cl-defmethod llm-provider-embedding-request ((provider llm-vertex) string)
   `(("instances" . [(("content" . ,string))])))
 
@@ -163,7 +129,6 @@
   `(("Authorization" . ,(format "Bearer %s" (llm-vertex-key provider)))))
 
 (cl-defmethod llm-provider-chat-extract-result ((_ llm-google) response)
->>>>>>> a090d3bd
   (pcase (type-of response)
     ('vector (when (> (length response) 0)
                (let ((parts (mapcar #'llm-provider-chat-extract-response response)))
@@ -179,11 +144,6 @@
                    (assoc-default 'text (aref parts 0))))
              "NOTE: No response was sent back by the LLM, the prompt may have violated safety checks."))))
 
-<<<<<<< HEAD
-(defun llm-vertex--chat-request (prompt)
-  "Return an alist with chat input for the streaming API.
-PROMPT contains the input to the call to the chat API."
-=======
 (cl-defmethod llm-provider-extract-function-calls ((provider llm-google) response)
   (if (vectorp response)
       (llm-provider-extract-function-calls provider (aref response 0))
@@ -202,21 +162,7 @@
 (cl-defmethod llm-provider-extract-streamed-function-calls ((provider llm-google) response)
   (llm-provider-extract-function-calls provider (json-read-from-string response)))
 
-(cl-defmethod llm-provider-extract-partial-response ((_ llm-google) response)
-  "Return the partial response from as much of RESPONSE as we can parse."
-  (with-temp-buffer
-    (insert response)
-    (let ((result ""))
-      ;; We just will parse every line that is "text": "..." and concatenate them.   
-      (save-excursion
-        (goto-char (point-min))
-        (while (re-search-forward (rx (seq (literal "\"text\": ")
-                                           (group-n 1 ?\" (* any) ?\") line-end)) nil t)
-          (setq result (concat result (json-read-from-string (match-string 1))))))
-      result)))
-
 (cl-defmethod llm-provider-chat-request ((_ llm-google) prompt _)
->>>>>>> a090d3bd
   (llm-provider-utils-combine-to-user-prompt prompt llm-vertex-example-prelude)
   (append
    `((contents
@@ -282,35 +228,22 @@
                  (args . ,(llm-provider-utils-function-call-args fc))))))
            calls)))
 
-<<<<<<< HEAD
-(defun llm-vertex--process-and-return (provider prompt response &optional error-callback)
-  "Process RESPONSE from the PROVIDER.
-
-This returns the response to be given to the client.
-
-Any functions will be executed.
-
-The response will be added to PROMPT.
-
-Provider is the llm provider, for logging purposes.
-
-ERROR-CALLBACK is called when an error is detected."
-  (if (and (consp response)
-           (assoc-default 'error response))
-      (progn
-        (when error-callback
-          (funcall error-callback 'error (llm-vertex--error-message response)))
-        response))
-  (let ((return-val
-         (llm-provider-utils-process-result
-          provider prompt
-          (llm-vertex--normalize-function-calls response))))
-    return-val))
-
-=======
->>>>>>> a090d3bd
+(cl-defmethod llm-provider-streaming-media-handler ((provider llm-google)
+                                                    msg-receiver fc-receiver)
+  (cons 'application/json
+        (plz-media-type:application/json-array
+         :handler
+         (lambda (element)
+           (if-let ((response (llm-provider-chat-extract-result provider element)))
+	       (funcall msg-receiver response)
+	     (when-let ((fc (llm-provider-extract-function-calls provider element)))
+                 (funcall fc-receiver fc)))))))
+
+(cl-defmethod llm-provider-collect-streaming-function-data ((_ llm-google) data)
+  (car data))
+
 (defun llm-vertex--chat-url (provider &optional streaming)
-"Return the correct url to use for PROVIDER.
+  "Return the correct url to use for PROVIDER.
 If STREAMING is non-nil, use the URL for the streaming API."
   (format "https://%s-aiplatform.googleapis.com/v1/projects/%s/locations/%s/publishers/google/models/%s:%s"
           llm-vertex-gcloud-region
@@ -319,71 +252,11 @@
           (llm-vertex-chat-model provider)
           (if streaming "streamGenerateContent" "generateContent")))
 
-<<<<<<< HEAD
-;; API reference: https://cloud.google.com/vertex-ai/docs/generative-ai/multimodal/send-chat-prompts-gemini#gemini-chat-samples-drest
-(cl-defmethod llm-chat ((provider llm-vertex) prompt)
-  ;; Gemini just has a streaming response, but we can just call it synchronously.
-  (llm-vertex-refresh-key provider)
-  (llm-vertex--process-and-return
-   provider prompt
-   (llm-vertex--get-chat-response
-    (llm-request-plz-sync (llm-vertex--chat-url provider)
-                          :headers `(("Authorization" . ,(format "Bearer %s" (llm-vertex-key provider))))
-                          :data (llm-vertex--chat-request prompt)))))
-
-(cl-defmethod llm-chat-async ((provider llm-vertex) prompt response-callback error-callback)
-  (llm-vertex-refresh-key provider)
-  (let ((buf (current-buffer)))
-    (llm-request-plz-async
-     (llm-vertex--chat-url provider)
-     :headers `(("Authorization" . ,(format "Bearer %s" (llm-vertex-key provider))))
-     :data (llm-vertex--chat-request prompt)
-     :on-success (lambda (data)
-                   (llm-request-callback-in-buffer
-                    buf response-callback
-                    (llm-vertex--process-and-return
-                     provider prompt (llm-vertex--get-chat-response data))))
-     :on-error (lambda (_ data)
-                 (llm-request-callback-in-buffer buf error-callback 'error
-                                                 (llm-vertex--error-message data))))))
-
-(cl-defmethod llm-chat-streaming ((provider llm-vertex) prompt partial-callback response-callback error-callback)
-  (llm-vertex-refresh-key provider)
-  (let ((buf (current-buffer))
-        (streamed-text "")
-        (function-call nil))
-    (llm-request-plz-json-array
-     (llm-vertex--chat-url provider t)
-     :headers `(("Authorization" . ,(format "Bearer %s" (llm-vertex-key provider))))
-     :data (llm-vertex--chat-request prompt)
-     :on-element (lambda (element)
-                   (if (alist-get 'error element)
-                       (llm-request-callback-in-buffer buf error-callback 'error
-                                                       (llm-vertex--error-message element))
-                     (when-let ((response (llm-vertex--get-chat-response element)))
-                       (if (stringp response)
-                           (when (> (length response) 0)
-                             (setq streamed-text (concat streamed-text response))
-                             (llm-request-callback-in-buffer buf partial-callback streamed-text))
-                         (setq function-call response)))))
-     :on-success (lambda (data)
-                   (llm-request-callback-in-buffer
-                    buf response-callback
-                    (llm-vertex--process-and-return
-                     provider prompt (or function-call
-                                         (if (> (length streamed-text) 0)
-                                             streamed-text
-                                           (llm-vertex--get-chat-response data))))))
-     :on-error (lambda (_ data)
-                 (llm-request-callback-in-buffer buf error-callback 'error
-                                                 (llm-vertex--error-message data))))))
-=======
 (cl-defmethod llm-provider-chat-url ((provider llm-vertex))
   (llm-vertex--chat-url provider))
 
 (cl-defmethod llm-provider-chat-streaming-url ((provider llm-vertex))
   (llm-vertex--chat-url provider t))
->>>>>>> a090d3bd
 
 ;; Token counts
 ;; https://cloud.google.com/vertex-ai/docs/generative-ai/get-token-count
