;;; llm-ollama.el --- llm module for integrating with Ollama. -*- lexical-binding: t; package-lint-main-file: "llm.el"; -*-

;; Copyright (c) 2023  Free Software Foundation, Inc.

;; Author: Andrew Hyatt <ahyatt@gmail.com>
;; Homepage: https://github.com/ahyatt/llm
;; SPDX-License-Identifier: GPL-3.0-or-later
;;
;; This program is free software; you can redistribute it and/or
;; modify it under the terms of the GNU General Public License as
;; published by the Free Software Foundation; either version 3 of the
;; License, or (at your option) any later version.
;;
;; This program is distributed in the hope that it will be useful, but
;; WITHOUT ANY WARRANTY; without even the implied warranty of
;; MERCHANTABILITY or FITNESS FOR A PARTICULAR PURPOSE.  See the GNU
;; General Public License for more details.
;;
;; You should have received a copy of the GNU General Public License
;; along with GNU Emacs.  If not, see <http://www.gnu.org/licenses/>.

;;; Commentary:
;; This file implements the llm functionality defined in llm.el, for Ollama, an
;; interface to running LLMs locally. Ollama can be found at https://ollama.ai/.

;;; Code:

(require 'cl-lib)
(require 'llm)
(require 'llm-request-plz)
(require 'llm-provider-utils)
(require 'json)
(require 'plz-media-type)

(defgroup llm-ollama nil
  "LLM implementation for Ollama."
  :group 'llm)

(defcustom llm-ollama-example-prelude "Examples of how you should respond follow."
  "The prelude to use for examples in Ollama chat prompts."
  :type 'string
  :group 'llm-ollama)

(defcustom llm-ollama-chat-timeout 300
  "Timeout for sync ollama chat calls."
  :type 'integer
  :group 'llm-ollama)

(cl-defstruct (llm-ollama (:include llm-standard-full-provider))
  "A structure for holding information needed by Ollama's API.

SCHEME is the http scheme to use, a string. It is optional and
default to `http'.

HOST is the host that Ollama is running on. It is optional and
default to localhost.

PORT is the localhost port that Ollama is running on.  It is optional.

CHAT-MODEL is the model to use for chat queries. It is required.

EMBEDDING-MODEL is the model to use for embeddings.  It is required."
  (scheme "http") (host "localhost") (port 11434) chat-model embedding-model)

;; Ollama's models may or may not be free, we have no way of knowing. There's no
;; way to tell, and no ToS to point out here.
(cl-defmethod llm-nonfree-message-info ((provider llm-ollama))
  (ignore provider)
  nil)

(defun llm-ollama--url (provider method)
  "With ollama PROVIDER, return url for METHOD."
  (format "%s://%s:%d/api/%s" (llm-ollama-scheme provider )(llm-ollama-host provider)
          (llm-ollama-port provider) method))

(cl-defmethod llm-provider-embedding-url ((provider llm-ollama))
  (llm-ollama--url provider "embeddings"))

(cl-defmethod llm-provider-chat-url ((provider llm-ollama))
  (llm-ollama--url provider "chat"))

(cl-defmethod llm-provider-chat-timeout ((_ llm-ollama))
  llm-ollama-chat-timeout)

(cl-defmethod llm-provider-embedding-request ((provider llm-ollama) string)
  "Return the request to the server for the embedding of STRING.
PROVIDER is the llm-ollama provider."
  `(("prompt" . ,string)
    ("model" . ,(llm-ollama-embedding-model provider))))

(cl-defmethod llm-provider-embedding-extract-result ((_ llm-ollama) response)
  "Return the embedding from the server RESPONSE."
  (assoc-default 'embedding response))

(cl-defmethod llm-provider-chat-extract-result ((_ llm-ollama) response)
  "Return the chat response from the server RESPONSE"
  (assoc-default 'content (assoc-default 'message response)))

(cl-defmethod llm-provider-chat-request ((provider llm-ollama) prompt streaming)
  (let (request-alist messages options)
    (setq messages
          (mapcar (lambda (interaction)
                    `(("role" . ,(symbol-name (llm-chat-prompt-interaction-role interaction)))
                      ("content" . ,(llm-chat-prompt-interaction-content interaction))))
                  (llm-chat-prompt-interactions prompt)))
    (when (llm-chat-prompt-context prompt)
      (push `(("role" . "system")
              ("content" . ,(llm-provider-utils-get-system-prompt prompt llm-ollama-example-prelude)))
            messages))
    (push `("messages" . ,messages) request-alist)
    (push `("model" . ,(llm-ollama-chat-model provider)) request-alist)
    (push `("stream" . ,(if streaming t :json-false)) request-alist)
    (when (llm-chat-prompt-temperature prompt)
      (push `("temperature" . ,(llm-chat-prompt-temperature prompt)) options))
    (when (llm-chat-prompt-max-tokens prompt)
      (push `("num_predict" . ,(llm-chat-prompt-max-tokens prompt)) options))
    (when options (push `("options" . ,options) request-alist))
    request-alist))

<<<<<<< HEAD
(cl-defmethod llm-provider-embedding-extract-error ((_ llm-ollama) err-response)
  (assoc-default 'error err-response))

(cl-defmethod llm-provider-chat-extract-error ((provider llm-ollama) err-response)
  (llm-provider-embedding-extract-error provider err-response))

(defvar-local llm-ollama-current-response ""
  "The response so far from the server.")

(defvar-local llm-ollama-last-response 0
  "The last response number we've read.")

(cl-defmethod llm-provider-extract-partial-response ((_ llm-ollama) response)
  "Return the text in the partial chat response from RESPONSE."
  ;; To begin with, we should still be in the buffer with the actual response.
  (let ((current-response llm-ollama-current-response)
        (last-response llm-ollama-last-response))
    (with-temp-buffer
      (insert response)
      ;; Responses in ollama are always one per line.
      (let* ((end-pos (save-excursion (goto-char (point-max))
                                      (when (search-backward-regexp
                                             (rx (seq "done\":false}" line-end))
                                             nil t)
                                        (line-end-position)))))
        (when end-pos
          (let ((all-lines (seq-filter
                            (lambda (line) (string-match-p (rx (seq string-start ?{)) line))
                            (split-string (buffer-substring-no-properties 1 end-pos) "\n" t))))
            (setq
             current-response
             (concat current-response
                     (mapconcat
                      (lambda (line) (assoc-default 'content (assoc-default 'message (json-read-from-string line))))
                      ;; Take from response output last-response to the end. This
                      ;; counts only valid responses, so we need to throw out all
                      ;; other lines that aren't valid JSON.
                      (seq-subseq all-lines last-response) "")))
            (setq last-response (length all-lines))))))
    ;; If there is no new content, don't manipulate anything.
    (when (> (length current-response) (length llm-ollama-current-response))
      (setq llm-ollama-last-response last-response)
      (setq llm-ollama-current-response current-response))
    current-response))

(defun llm-ollama--get-final-response (response)
  "Return the final post-streaming json output from RESPONSE."
  (with-temp-buffer
    (insert response)
    ;; Find the last json object in the buffer.
    (goto-char (point-max))
    (search-backward "{" nil t)
    (json-read)))

;; Ollama chat is a streaming API, so we need to handle it differently tha normal.

(cl-defmethod llm-chat ((provider llm-ollama) prompt)
  ;; We expect to be in a new buffer with the response, which we use to store
  ;; local variables. The temp buffer won't have the response, but that's fine,
  ;; we really just need it for the local variables.
  (with-temp-buffer
    (let ((output (llm-request-sync-raw-output 
                   (llm-provider-chat-url provider)
                   :data (llm-provider-chat-request provider prompt t)
                   ;; ollama is run on a user's machine, and it can take a while.
                   :timeout llm-ollama-chat-timeout)))
      (setf (llm-chat-prompt-interactions prompt)
            (append (llm-chat-prompt-interactions prompt)
                    (list (make-llm-chat-prompt-interaction
                           :role 'assistant
                           :content (assoc-default 'context (llm-ollama--get-final-response output))))))
      (llm-provider-extract-partial-response provider output))))

(cl-defmethod llm-chat-async ((provider llm-ollama) prompt response-callback error-callback)
  (llm-chat-streaming provider prompt #'ignore response-callback error-callback))
=======
(cl-defmethod llm-provider-streaming-media-handler ((_ llm-ollama) msg-receiver _ _)
  (cons 'application/x-ndjson
        (plz-media-type:application/x-ndjson
         :handler (lambda (data)
                     (when-let ((response (assoc-default
                                           'content
                                           (assoc-default 'message data))))
                       (funcall msg-receiver response))))))
>>>>>>> 6054da6b

(cl-defmethod llm-name ((provider llm-ollama))
  (llm-ollama-chat-model provider))

(cl-defmethod llm-chat-token-limit ((provider llm-ollama))
  (llm-provider-utils-model-token-limit (llm-ollama-chat-model provider)))

(cl-defmethod llm-capabilities ((_ llm-ollama))
  (list 'streaming 'embeddings))

(provide 'llm-ollama)

;;; llm-ollama.el ends here<|MERGE_RESOLUTION|>--- conflicted
+++ resolved
@@ -117,83 +117,6 @@
     (when options (push `("options" . ,options) request-alist))
     request-alist))
 
-<<<<<<< HEAD
-(cl-defmethod llm-provider-embedding-extract-error ((_ llm-ollama) err-response)
-  (assoc-default 'error err-response))
-
-(cl-defmethod llm-provider-chat-extract-error ((provider llm-ollama) err-response)
-  (llm-provider-embedding-extract-error provider err-response))
-
-(defvar-local llm-ollama-current-response ""
-  "The response so far from the server.")
-
-(defvar-local llm-ollama-last-response 0
-  "The last response number we've read.")
-
-(cl-defmethod llm-provider-extract-partial-response ((_ llm-ollama) response)
-  "Return the text in the partial chat response from RESPONSE."
-  ;; To begin with, we should still be in the buffer with the actual response.
-  (let ((current-response llm-ollama-current-response)
-        (last-response llm-ollama-last-response))
-    (with-temp-buffer
-      (insert response)
-      ;; Responses in ollama are always one per line.
-      (let* ((end-pos (save-excursion (goto-char (point-max))
-                                      (when (search-backward-regexp
-                                             (rx (seq "done\":false}" line-end))
-                                             nil t)
-                                        (line-end-position)))))
-        (when end-pos
-          (let ((all-lines (seq-filter
-                            (lambda (line) (string-match-p (rx (seq string-start ?{)) line))
-                            (split-string (buffer-substring-no-properties 1 end-pos) "\n" t))))
-            (setq
-             current-response
-             (concat current-response
-                     (mapconcat
-                      (lambda (line) (assoc-default 'content (assoc-default 'message (json-read-from-string line))))
-                      ;; Take from response output last-response to the end. This
-                      ;; counts only valid responses, so we need to throw out all
-                      ;; other lines that aren't valid JSON.
-                      (seq-subseq all-lines last-response) "")))
-            (setq last-response (length all-lines))))))
-    ;; If there is no new content, don't manipulate anything.
-    (when (> (length current-response) (length llm-ollama-current-response))
-      (setq llm-ollama-last-response last-response)
-      (setq llm-ollama-current-response current-response))
-    current-response))
-
-(defun llm-ollama--get-final-response (response)
-  "Return the final post-streaming json output from RESPONSE."
-  (with-temp-buffer
-    (insert response)
-    ;; Find the last json object in the buffer.
-    (goto-char (point-max))
-    (search-backward "{" nil t)
-    (json-read)))
-
-;; Ollama chat is a streaming API, so we need to handle it differently tha normal.
-
-(cl-defmethod llm-chat ((provider llm-ollama) prompt)
-  ;; We expect to be in a new buffer with the response, which we use to store
-  ;; local variables. The temp buffer won't have the response, but that's fine,
-  ;; we really just need it for the local variables.
-  (with-temp-buffer
-    (let ((output (llm-request-sync-raw-output 
-                   (llm-provider-chat-url provider)
-                   :data (llm-provider-chat-request provider prompt t)
-                   ;; ollama is run on a user's machine, and it can take a while.
-                   :timeout llm-ollama-chat-timeout)))
-      (setf (llm-chat-prompt-interactions prompt)
-            (append (llm-chat-prompt-interactions prompt)
-                    (list (make-llm-chat-prompt-interaction
-                           :role 'assistant
-                           :content (assoc-default 'context (llm-ollama--get-final-response output))))))
-      (llm-provider-extract-partial-response provider output))))
-
-(cl-defmethod llm-chat-async ((provider llm-ollama) prompt response-callback error-callback)
-  (llm-chat-streaming provider prompt #'ignore response-callback error-callback))
-=======
 (cl-defmethod llm-provider-streaming-media-handler ((_ llm-ollama) msg-receiver _ _)
   (cons 'application/x-ndjson
         (plz-media-type:application/x-ndjson
@@ -202,7 +125,6 @@
                                            'content
                                            (assoc-default 'message data))))
                        (funcall msg-receiver response))))))
->>>>>>> 6054da6b
 
 (cl-defmethod llm-name ((provider llm-ollama))
   (llm-ollama-chat-model provider))
